--- conflicted
+++ resolved
@@ -77,18 +77,11 @@
     # 使用指数退避重试生成图像
     intro_response = exponential_backoff_retry(
         client.images.generate,
-<<<<<<< HEAD
-        model="dall-e-3",
-        prompt=image_prompt,
-        n=1,
-        size="1024x1024",
-=======
         model=IMAGE_MODEL,
         prompt=image_prompt,
         n=1,
         size=IMAGE_SIZE,
         quality=IMAGE_QUALITY,
->>>>>>> 972fbfb4
         response_format="url"
     )
 
