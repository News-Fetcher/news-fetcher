# .github/workflows/main.yml
name: 'Podcast Generator Workflow'

on:
  workflow_dispatch:
    inputs:
      name:
        description: 'Name for the workflow'
        required: false
        default: 'Podcast Generator Workflow'  # Default name for manual trigger
      scraping_config:
        description: 'News Websites Scraping 配置 (JSON 格式)'
        required: false
        default: '{}' # 默认空 JSON 对象
      email:
        description: 'Email'
        required: false
        default: '1216414009@qq.com'  
  schedule:
    - cron: "0 1 * * *" 
  # 保留手动触发

jobs:
  build-and-run:
    runs-on: ubuntu-latest

    steps:
      - name: Checkout repository
        uses: actions/checkout@v3

      - name: Set up Python
        uses: actions/setup-python@v4
        with:
          python-version: "3.10" # Python 版本

      - name: Install dependencies
        run: |
          python -m pip install --upgrade pip
          pip install -r requirements.txt

      - name: Install ffmpeg
        run: |
          sudo apt-get update
          sudo apt-get install -y ffmpeg

      - name: Set up Firebase credentials
        env:
          FIREBASE_KEY: ${{ secrets.FIREBASE_KEY }}
        run: |
          echo "$FIREBASE_KEY" > serviceAccountKey.json

      - name: Run Podcast Generator
        env:
          FIRECRAWL_API_KEY: ${{ secrets.FIRECRAWL_API_KEY }}
          OPENAI_API_KEY: ${{ secrets.OPENAI_API_KEY }}
          GH_ACCESS_TOKEN: ${{ secrets.GH_ACCESS_TOKEN }}
          SCRAPING_CONFIG: ${{ github.event.inputs.scraping_config }}
        run: python main.py

      - name: Send mail
        uses: dawidd6/action-send-mail@master
        with:
          server_address: smtp.163.com
          server_port: 465
          username: ${{ secrets.MAIL_USERNAME }}
          password: ${{ secrets.MAIL_PASSWORD }}
          subject: Your Fetcher Action Complete
<<<<<<< HEAD
          body: Congrautions!
          to: ${{ github.event.inputs.email }}
=======
          body: Congrautions! You can visit https://www.chenjiating.com/news-fetcher-platform to check.
          to: 1216414009@qq.com
>>>>>>> 8b12c89c
          from: GitHub Actions
          
    environment: Tim-s-News # 显式指定环境<|MERGE_RESOLUTION|>--- conflicted
+++ resolved
@@ -65,13 +65,8 @@
           username: ${{ secrets.MAIL_USERNAME }}
           password: ${{ secrets.MAIL_PASSWORD }}
           subject: Your Fetcher Action Complete
-<<<<<<< HEAD
-          body: Congrautions!
+          body: Congrautions! You can visit https://www.chenjiating.com/news-fetcher-platform to check.
           to: ${{ github.event.inputs.email }}
-=======
-          body: Congrautions! You can visit https://www.chenjiating.com/news-fetcher-platform to check.
-          to: 1216414009@qq.com
->>>>>>> 8b12c89c
           from: GitHub Actions
           
     environment: Tim-s-News # 显式指定环境